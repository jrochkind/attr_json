# Changelog
Notable changes to this project will be documented in this file.

The format is based on [Keep a Changelog](https://keepachangelog.com/en/1.0.0/),
and this project adheres to [Semantic Versioning](https://semver.org/spec/v2.0.0.html).

<<<<<<< HEAD
## [3.0.0]

### Changed

* By default we now create Rails Attribute cover for all attr_json attributes. Ie, `rails_attribute` now defaults to true. https://github.com/jrochkind/attr_json/pull/117

## [Unreleased](https://github.com/jrochkind/attr_json/compare/v1.3.0...HEAD)
=======
## [Unreleased](https://github.com/jrochkind/attr_json/compare/v1.4.0...HEAD)




## [1.4.0](https://github.com/jrochkind/attr_json/compare/v1.3.0...v1.4.0)

### Changed

* When using store_key feature on an AttrJson::Model, you should not be able to pass in the store_key as a key in initializer or assign_attributes. It was really a bug that this ended up mapped to attribute this way, which could cause a problem in some cases; but calling it out in Changed section because if you were accidentally relying on it, it may appear as a backwards incompat to you. https://github.com/jrochkind/attr_json/pull/125

* Rails 7.0.0 allowed by gemspec and tested in CI
>>>>>>> 7a69037d

### Fixed

* polymorphic single type can be set to nil https://github.com/jrochkind/attr_json/pull/115
* polymorphic models can be serialized from hash in container attribute. Thanks @machty. https://github.com/jrochkind/attr_json/pull/123
* fix bug with deserialization of nested attributes that have types that apply different serialization vs cast logic. Thanks @bradleesand. https://github.com/jrochkind/attr_json/pull/125

## [1.3.0](https://github.com/jrochkind/attr_json/compare/v1.2.0...v1.3.0)

### Added

* Gemspec allows use with ActiveRecord 6.1.x

## [1.2.0](https://github.com/jrochkind/attr_json/compare/v1.1.0...v1.2.0)

### Added

* attr_json_config(bad_cast: :as_nil) to avoid raising on data that can't be cast to a
  AttrJson::Model, instead just casting to nil. https://github.com/jrochkind/attr_json/pull/95

* Documented and tested support for using ActiveRecord serialize to map one AttrJson::Model
to an entire column on it's own. https://github.com/jrochkind/attr_json/pull/89 and
https://github.com/jrochkind/attr_json/pull/93

* Better synchronization with ActiveRecord attributes when using rails_attribute:true, and a configurable true default_rails_attribute.  Thanks @volkanunsal . https://github.com/jrochkind/attr_json/pull/94

### Changed

* AttrJson::Model#== now requires same class for equality. And doesn't raise on certain arguments. https://github.com/jrochkind/attr_json/pull/90 Thanks @caiofilipemr for related bug report.

## [1.1.0](https://github.com/jrochkind/attr_json/compare/v1.0.0...v1.1.0)

### Added

* not_jsonb_contains query method, like `jsonb_contains` but negated. https://github.com/jrochkind/attr_json/pull/85<|MERGE_RESOLUTION|>--- conflicted
+++ resolved
@@ -4,18 +4,13 @@
 The format is based on [Keep a Changelog](https://keepachangelog.com/en/1.0.0/),
 and this project adheres to [Semantic Versioning](https://semver.org/spec/v2.0.0.html).
 
-<<<<<<< HEAD
 ## [3.0.0]
 
 ### Changed
 
 * By default we now create Rails Attribute cover for all attr_json attributes. Ie, `rails_attribute` now defaults to true. https://github.com/jrochkind/attr_json/pull/117
 
-## [Unreleased](https://github.com/jrochkind/attr_json/compare/v1.3.0...HEAD)
-=======
 ## [Unreleased](https://github.com/jrochkind/attr_json/compare/v1.4.0...HEAD)
-
-
 
 
 ## [1.4.0](https://github.com/jrochkind/attr_json/compare/v1.3.0...v1.4.0)
@@ -25,7 +20,6 @@
 * When using store_key feature on an AttrJson::Model, you should not be able to pass in the store_key as a key in initializer or assign_attributes. It was really a bug that this ended up mapped to attribute this way, which could cause a problem in some cases; but calling it out in Changed section because if you were accidentally relying on it, it may appear as a backwards incompat to you. https://github.com/jrochkind/attr_json/pull/125
 
 * Rails 7.0.0 allowed by gemspec and tested in CI
->>>>>>> 7a69037d
 
 ### Fixed
 
